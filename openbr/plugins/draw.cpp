--- conflicted
+++ resolved
@@ -46,13 +46,8 @@
     void project(const Template &src, Template &dst) const
     {
         const Scalar color(0,255,0);
-<<<<<<< HEAD
-        const Scalar verboseColor(0, 0, 0);
-        dst = src.m().clone();
-=======
         const Scalar verboseColor(255, 255, 0);
         dst.m() = inPlace ? src.m() : src.m().clone();
->>>>>>> 011017d3
 
         if (points) {
             const QList<Point2f> pointsList = OpenCVUtils::toPoints(src.file.namedPoints() + src.file.points());
