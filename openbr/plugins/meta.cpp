--- conflicted
+++ resolved
@@ -611,13 +611,17 @@
 
     void train(const TemplateList & data)
     {
-<<<<<<< HEAD
         (void) data;
         qFatal("terminal train called on non-leaf transform");
     }
 
     void train(const QList<TemplateList> &data)
     {
+        if (!transform->trainable) {
+            qWarning("Attempted to train untrainable transform, nothing will happen.");
+            return;
+        }
+
         QList<TemplateList> separated;
         foreach (const TemplateList & list, data) {
             foreach(const Template & t, list) {
@@ -627,14 +631,6 @@
         }
 
         transform->train(separated);
-=======
-        if (!transform->trainable) {
-            qWarning("Attempted to train untrainable transform, nothing will happen.");
-            return;
-        }
-
-        transform->train(data);
->>>>>>> 068b72ad
     }
 
     void project(const Template &src, Template &dst) const
