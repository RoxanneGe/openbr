/* * * * * * * * * * * * * * * * * * * * * * * * * * * * * * * * * * * * * * *
 * Copyright 2012 The MITRE Corporation                                      *
 *                                                                           *
 * Licensed under the Apache License, Version 2.0 (the "License");           *
 * you may not use this file except in compliance with the License.          *
 * You may obtain a copy of the License at                                   *
 *                                                                           *
 *     http://www.apache.org/licenses/LICENSE-2.0                            *
 *                                                                           *
 * Unless required by applicable law or agreed to in writing, software       *
 * distributed under the License is distributed on an "AS IS" BASIS,         *
 * WITHOUT WARRANTIES OR CONDITIONS OF ANY KIND, either express or implied.  *
 * See the License for the specific language governing permissions and       *
 * limitations under the License.                                            *
 * * * * * * * * * * * * * * * * * * * * * * * * * * * * * * * * * * * * * * */

#include <openbr/openbr_plugin.h>

#include "bee.h"
#include "common.h"
#include "qtutils.h"
#include "../plugins/openbr_internal.h"

using namespace br;

/**** ALGORITHM_CORE ****/
struct AlgorithmCore
{
    QSharedPointer<Transform> transform;
    QSharedPointer<Distance> distance;

    AlgorithmCore(const QString &name)
    {
        this->name = name;
        init(name);
    }

    bool isClassifier() const
    {
        return distance.isNull();
    }

    void train(const File &input, const QString &model)
    {
        qDebug("Training on %s%s", qPrintable(input.flat()),
               model.isEmpty() ? "" : qPrintable(" to " + model));

<<<<<<< HEAD
        QScopedPointer<Transform> trainingWrapper(Transform::make("DirectStream([Identity], readMode=DistributeFrames)", NULL));
=======
        QScopedPointer<Transform> trainingWrapper(Transform::make("DirectStream([Identity],readMode=DistributeFrames)", NULL));
>>>>>>> 36598e67
        CompositeTransform * downcast = dynamic_cast<CompositeTransform *>(trainingWrapper.data());
        if (downcast == NULL)
            qFatal("downcast failed?");
        downcast->transforms[0] = this->transform.data();

        downcast->init();

        TemplateList data(TemplateList::fromGallery(input));

        // set the Train bool metadata, in case a Transform's project
        // needs to know if it's called during train or enroll
        for (int i=0; i<data.size(); i++)
            data[i].file.set("Train", true);

        if (transform.isNull()) qFatal("Null transform.");
        qDebug("%d Training Files", data.size());

        Globals->startTime.start();

        qDebug("Training Enrollment");
        downcast->train(data);

        if (!distance.isNull()) {
            qDebug("Projecting Enrollment");
            downcast->projectUpdate(data,data);

            qDebug("Training Comparison");
            distance->train(data);
        }

        if (!model.isEmpty()) {
            qDebug("Storing %s", qPrintable(QFileInfo(model).fileName()));
            store(model);
        }

        qDebug("Training Time: %s", qPrintable(QtUtils::toTime(Globals->startTime.elapsed()/1000.0f)));
    }

    void store(const QString &model) const
    {
        // Create stream
        QByteArray data;
        QDataStream out(&data, QFile::WriteOnly);

        // Serialize algorithm to stream
        out << name;
        transform->store(out);
        const bool hasComparer = !distance.isNull();
        out << hasComparer;
        if (hasComparer) distance->store(out);

        // Compress and save to file
        QtUtils::writeFile(model, data, -1);
    }

    void load(const QString &model)
    {
        // Load from file and decompress
        QByteArray data;
        QtUtils::readFile(model, data, true);

        // Create stream
        QDataStream in(&data, QFile::ReadOnly);

        // Load algorithm
        in >> name; init(Globals->abbreviations.contains(name) ? Globals->abbreviations[name] : name);
        transform->load(in);
        bool hasDistance; in >> hasDistance;
        if (hasDistance) distance->load(in);
    }

    File getMemoryGallery(const File &file) const
    {
        return name + file.baseName() + file.hash() + ".mem";
    }

    FileList enroll(File input, File gallery = File())
    {
        FileList files;

        qDebug("Enrolling %s%s", qPrintable(input.flat()),
               gallery.isNull() ? "" : qPrintable(" to " + gallery.flat()));

        if (gallery.name.isEmpty()) {
            if (input.name.isEmpty()) return FileList();
            else                      gallery = getMemoryGallery(input);
        }
        TemplateList data(TemplateList::fromGallery(input));

        if (gallery.contains("append"))
        {
            // Remove any templates which are already in the gallery
            QScopedPointer<Gallery> g(Gallery::make(gallery));
            files = g->files();
            QSet<QString> nameSet = QSet<QString>::fromList(files.names());
            for (int i = data.size() - 1; i>=0; i--) {
                if (nameSet.contains(data[i].file.name))
                {
                    data.removeAt(i);
                }
            }
        }

        if (data.empty())
            return files;

        // Trust me, this makes complete sense.
        // We're just going to make a pipe with a placeholder first transform
        Globals->totalSteps = data.length();
        QString pipeDesc = "Identity+GalleryOutput("+gallery.flat()+")+ProgressCounter("+QString::number(data.length())+")+Discard";
        QScopedPointer<Transform> basePipe(Transform::make(pipeDesc,NULL));

        CompositeTransform * downcast = dynamic_cast<CompositeTransform *>(basePipe.data());
        if (downcast == NULL)
            qFatal("downcast failed?");

        // replace that placeholder with the current algorithm
        downcast->transforms[0] = this->transform.data();

        // call init on the pipe to collapse the algorithm (if its top level is a pipe)
        downcast->init();

        // Next, we make a Stream (with placeholder transform)
        QString streamDesc = "Stream(Identity, readMode=DistributeFrames)";
        QScopedPointer<Transform> baseStream(Transform::make(streamDesc, NULL));
        WrapperTransform * wrapper = dynamic_cast<WrapperTransform *> (baseStream.data());

        // replace that placeholder with the pipe we built
        wrapper->transform = downcast;

        // and get the final stream's stages by reinterpreting the pipe. Perfectly straightforward.
        wrapper->init();

        Globals->startTime.start();

        wrapper->projectUpdate(data,data);

        files.append(data.files());

        return files;
    }

    void enroll(TemplateList &data)
    {
        if (transform.isNull()) qFatal("Null transform.");
        data >> *transform;
    }

    void retrieveOrEnroll(const File &file, QScopedPointer<Gallery> &gallery, FileList &galleryFiles)
    {
        if (!file.getBool("enroll") && (QStringList() << "gal" << "mem" << "template").contains(file.suffix())) {
            // Retrieve it
            gallery.reset(Gallery::make(file));
            galleryFiles = gallery->files();
        } else {
            // Was it already enrolled in memory?
            gallery.reset(Gallery::make(getMemoryGallery(file)));
            galleryFiles = gallery->files();
            if (!galleryFiles.isEmpty()) return;

            // Enroll it
            enroll(file);
            gallery.reset(Gallery::make(getMemoryGallery(file)));
            galleryFiles = gallery->files();
        }
    }

    void pairwiseCompare(File targetGallery, File queryGallery, File output)
    {
        qDebug("Pairwise comparing %s and %s%s", qPrintable(targetGallery.flat()),
               qPrintable(queryGallery.flat()),
               output.isNull() ? "" : qPrintable(" to " + output.flat()));

        if (distance.isNull()) qFatal("Null distance.");

        if (queryGallery == ".") queryGallery = targetGallery;

        QScopedPointer<Gallery> t, q;
        FileList targetFiles, queryFiles;
        retrieveOrEnroll(targetGallery, t, targetFiles);
        retrieveOrEnroll(queryGallery, q, queryFiles);

        if (t->files().length() != q->files().length() )
            qFatal("Dimension mismatch in pairwise compare");

        TemplateList queries = q->read();
        TemplateList targets = t->read();

        // Use a single file for one of the dimensions so that the output makes the right size file
        FileList dummyTarget;
        dummyTarget.append(targets[0]);
        QScopedPointer<Output> realOutput(Output::make(output, dummyTarget, queryFiles));

        // Some outputs assume Globals->blockSize is a real thing, of course we have no interest in it.
        int old_block_size = Globals->blockSize;
        Globals->blockSize = INT_MAX;
        realOutput->setBlock(0,0);
        for (int i=0; i < queries.length(); i++)
        {
            float res = distance->compare(queries[i], targets[i]);
            realOutput->setRelative(res, 0,i);
        }

        Globals->blockSize = old_block_size;
    }

    void compare(File targetGallery, File queryGallery, File output)
    {
        qDebug("Comparing %s and %s%s", qPrintable(targetGallery.flat()),
               qPrintable(queryGallery.flat()),
               output.isNull() ? "" : qPrintable(" to " + output.flat()));

        if (output.exists() && output.get<bool>("cache", false)) return;
        if (queryGallery == ".") queryGallery = targetGallery;

        QScopedPointer<Gallery> t, q;
        FileList targetFiles, queryFiles;
        retrieveOrEnroll(targetGallery, t, targetFiles);
        retrieveOrEnroll(queryGallery, q, queryFiles);

        QList<int> partitionSizes;
        QList<File> outputFiles;
        if (output.contains("split")) {
            if (!output.fileName().contains("%1")) qFatal("Output file name missing split number place marker (%%1)");
            partitionSizes = output.getList<int>("split");
            for (int i=0; i<partitionSizes.size(); i++) {
                File splitOutputFile = output.name.arg(i);
                outputFiles.append(splitOutputFile);
            }
        }
        else outputFiles.append(output);

        QList<Output*> outputs;
        foreach (const File &outputFile, outputFiles) outputs.append(Output::make(outputFile, targetFiles, queryFiles));

        if (distance.isNull()) qFatal("Null distance.");
        Globals->currentStep = 0;
        Globals->totalSteps = double(targetFiles.size()) * double(queryFiles.size());
        Globals->startTime.start();

        int queryBlock = -1;
        bool queryDone = false;
        while (!queryDone) {
            queryBlock++;
            TemplateList queries = q->readBlock(&queryDone);

            QList<TemplateList> queryPartitions;
            if (!partitionSizes.empty()) queryPartitions = queries.partition(partitionSizes);
            else queryPartitions.append(queries);

            for (int i=0; i<queryPartitions.size(); i++) {
                int targetBlock = -1;
                bool targetDone = false;
                while (!targetDone) {
                    targetBlock++;

                    TemplateList targets = t->readBlock(&targetDone);

                    QList<TemplateList> targetPartitions;
                    if (!partitionSizes.empty()) targetPartitions = targets.partition(partitionSizes);
                    else targetPartitions.append(targets);

                    outputs[i]->setBlock(queryBlock, targetBlock);

                    distance->compare(targetPartitions[i], queryPartitions[i], outputs[i]);

                    Globals->currentStep += double(targets.size()) * double(queries.size());
                    Globals->printStatus();
                }
            }
        }

        qDeleteAll(outputs);

        const float speed = 1000 * Globals->totalSteps / Globals->startTime.elapsed() / std::max(1, abs(Globals->parallelism));
        if (!Globals->quiet && (Globals->totalSteps > 1)) fprintf(stderr, "\rSPEED=%.1e  \n", speed);
        Globals->totalSteps = 0;
    }

private:
    QString name;

    QString getFileName(const QString &description) const
    {
        const QString file = Globals->sdkPath + "/share/openbr/models/algorithms/" + description;
        return QFileInfo(file).exists() ? file : QString();
    }

    void init(const File &description)
    {
        // Check if a trained binary already exists for this algorithm
        const QString file = getFileName(description);
        if (!file.isEmpty()) return init(file);

        if (description.exists()) {
            qDebug("Loading %s", qPrintable(description.fileName()));
            load(description);
            return;
        }

        // Expand abbreviated algorithms to their full strings
        if (Globals->abbreviations.contains(description))
            return init(Globals->abbreviations[description]);

        //! [Parsing the algorithm description]
        QStringList words = QtUtils::parse(description.flat(), ':');
        if ((words.size() < 1) || (words.size() > 2)) qFatal("Invalid algorithm format.");
        //! [Parsing the algorithm description]


        //! [Creating the template generation and comparison methods]
        transform = QSharedPointer<Transform>(Transform::make(words[0], NULL));
        if (words.size() > 1) distance = QSharedPointer<Distance>(Distance::make(words[1], NULL));
        //! [Creating the template generation and comparison methods]
    }
};


class AlgorithmManager : public Initializer
{
    Q_OBJECT

public:
    static QHash<QString, QSharedPointer<AlgorithmCore> > algorithms;
    static QMutex algorithmsLock;

    void initialize() const {}

    void finalize() const
    {
        algorithms.clear();
    }

    static QSharedPointer<AlgorithmCore> getAlgorithm(const QString &algorithm)
    {
        if (algorithm.isEmpty()) qFatal("No default algorithm set.");

        if (!algorithms.contains(algorithm)) {
            // Some algorithms are recursive, so we need to construct them outside the lock.
            QSharedPointer<AlgorithmCore> algorithmCore(new AlgorithmCore(algorithm));

            algorithmsLock.lock();
            if (!algorithms.contains(algorithm))
                algorithms.insert(algorithm, algorithmCore);
            algorithmsLock.unlock();
        }

        return algorithms[algorithm];
    }
};

QHash<QString, QSharedPointer<AlgorithmCore> > AlgorithmManager::algorithms;
QMutex AlgorithmManager::algorithmsLock;

BR_REGISTER(Initializer, AlgorithmManager)

bool br::IsClassifier(const QString &algorithm)
{
    qDebug("Checking if %s is a classifier", qPrintable(algorithm));
    return AlgorithmManager::getAlgorithm(algorithm)->isClassifier();
}

void br::Train(const File &input, const File &model)
{
    AlgorithmManager::getAlgorithm(model.get<QString>("algorithm"))->train(input, model);
}

FileList br::Enroll(const File &input, const File &gallery)
{
    return AlgorithmManager::getAlgorithm(gallery.get<QString>("algorithm"))->enroll(input, gallery);
}

void br::Enroll(TemplateList &tl)
{
    QString alg = tl.first().file.get<QString>("algorithm");
    AlgorithmManager::getAlgorithm(alg)->enroll(tl);
}

void br::Compare(const File &targetGallery, const File &queryGallery, const File &output)
{
    AlgorithmManager::getAlgorithm(output.get<QString>("algorithm"))->compare(targetGallery, queryGallery, output);
}

void br::PairwiseCompare(const File &targetGallery, const File &queryGallery, const File &output)
{
    AlgorithmManager::getAlgorithm(output.get<QString>("algorithm"))->pairwiseCompare(targetGallery, queryGallery, output);
}

void br::Convert(const File &fileType, const File &inputFile, const File &outputFile)
{
    qDebug("Converting %s %s to %s", qPrintable(fileType.flat()), qPrintable(inputFile.flat()), qPrintable(outputFile.flat()));

    if (fileType == "Format") {
        QScopedPointer<Format> before(Factory<Format>::make(inputFile));
        QScopedPointer<Format> after(Factory<Format>::make(outputFile));
        after->write(before->read());
    } else if (fileType == "Gallery") {
        QScopedPointer<Gallery> before(Gallery::make(inputFile));
        QScopedPointer<Gallery> after(Gallery::make(outputFile));
        bool done = false;
        while (!done) after->writeBlock(before->readBlock(&done));
    } else if (fileType == "Output") {
        QString target, query;
        cv::Mat m = BEE::readMat(inputFile, &target, &query);
        const FileList targetFiles = TemplateList::fromGallery(target).files();
        const FileList queryFiles = TemplateList::fromGallery(query).files();

        if ((targetFiles.size() != m.cols || queryFiles.size() != m.rows)
            && (m.cols != 1 || targetFiles.size() != m.rows || queryFiles.size() != m.rows))
            qFatal("Similarity matrix and file size mismatch.");

        QSharedPointer<Output> o(Factory<Output>::make(outputFile));
        o->initialize(targetFiles, queryFiles);

        if (targetFiles.size() != m.cols)
        {
            MatrixOutput   * mOut = dynamic_cast<MatrixOutput *>(o.data());
            if (mOut)
                mOut->data.create(queryFiles.size(), 1, CV_32FC1);
        }

        o->setBlock(0,0);
        for (int i=0; i < m.rows; i++)
            for (int j=0; j < m.cols; j++)
                o->setRelative(m.at<float>(i,j), i, j);
    } else {
        qFatal("Unrecognized file type %s.", qPrintable(fileType.flat()));
    }
}

void br::Cat(const QStringList &inputGalleries, const QString &outputGallery)
{
    qDebug("Concatenating %d galleries to %s", inputGalleries.size(), qPrintable(outputGallery));
    foreach (const QString &inputGallery, inputGalleries)
        if (inputGallery == outputGallery)
            qFatal("outputGallery must not be in inputGalleries.");
    QScopedPointer<Gallery> og(Gallery::make(outputGallery));
    foreach (const QString &inputGallery, inputGalleries) {
        QScopedPointer<Gallery> ig(Gallery::make(inputGallery));
        bool done = false;
        while (!done) og->writeBlock(ig->readBlock(&done));
    }
}

QSharedPointer<br::Transform> br::Transform::fromAlgorithm(const QString &algorithm, bool preprocess)
{
    if (!preprocess)
        return AlgorithmManager::getAlgorithm(algorithm)->transform;
    else {
        QSharedPointer<Transform> orig_tform = AlgorithmManager::getAlgorithm(algorithm)->transform;
        QSharedPointer<Transform> newRoot = QSharedPointer<Transform>(Transform::make("Stream(Identity)", NULL));
        WrapperTransform * downcast = dynamic_cast<WrapperTransform *> (newRoot.data());
        downcast->transform = orig_tform.data();
        downcast->init();
        return newRoot;
    }
}

QSharedPointer<br::Distance> br::Distance::fromAlgorithm(const QString &algorithm)
{
    return AlgorithmManager::getAlgorithm(algorithm)->distance;
}

#include "core.moc"<|MERGE_RESOLUTION|>--- conflicted
+++ resolved
@@ -45,11 +45,8 @@
         qDebug("Training on %s%s", qPrintable(input.flat()),
                model.isEmpty() ? "" : qPrintable(" to " + model));
 
-<<<<<<< HEAD
         QScopedPointer<Transform> trainingWrapper(Transform::make("DirectStream([Identity], readMode=DistributeFrames)", NULL));
-=======
-        QScopedPointer<Transform> trainingWrapper(Transform::make("DirectStream([Identity],readMode=DistributeFrames)", NULL));
->>>>>>> 36598e67
+
         CompositeTransform * downcast = dynamic_cast<CompositeTransform *>(trainingWrapper.data());
         if (downcast == NULL)
             qFatal("downcast failed?");
@@ -74,7 +71,7 @@
 
         if (!distance.isNull()) {
             qDebug("Projecting Enrollment");
-            downcast->projectUpdate(data,data);
+            data >> *downcast;
 
             qDebug("Training Comparison");
             distance->train(data);
